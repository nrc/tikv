// Copyright 2016 PingCAP, Inc.
//
// Licensed under the Apache License, Version 2.0 (the "License");
// you may not use this file except in compliance with the License.
// You may obtain a copy of the License at
//
//     http://www.apache.org/licenses/LICENSE-2.0
//
// Unless required by applicable law or agreed to in writing, software
// distributed under the License is distributed on an "AS IS" BASIS,
// See the License for the specific language governing permissions and
// limitations under the License.

use futures::Future;

use kvproto::kvrpcpb::{Context, LockInfo};
use tikv::storage::config::Config;
use tikv::storage::engine::RocksEngine;
<<<<<<< HEAD
use tikv::storage::{
    self, AutoGCConfig, Engine, GCSafePointProvider, Key, KvPair, Mutation, Options,
    RegionInfoProvider, Result, Storage, TestEngineBuilder, Value,
};
=======
use tikv::storage::{Engine, Key, KvPair, Mutation, Options, Result, Storage, Value};
use tikv::storage::{TestEngineBuilder, TestStorageBuilder};
>>>>>>> 3fba374f
use tikv::util::collections::HashMap;

/// A builder to build a `SyncTestStorage`.
///
/// Only used for test purpose.
pub struct SyncTestStorageBuilder<E: Engine> {
    engine: E,
    config: Option<Config>,
}

impl SyncTestStorageBuilder<RocksEngine> {
    pub fn new() -> Self {
        Self {
            engine: TestEngineBuilder::new().build().unwrap(),
            config: None,
        }
    }
}

impl<E: Engine> SyncTestStorageBuilder<E> {
    pub fn from_engine(engine: E) -> Self {
        Self {
            engine,
            config: None,
        }
    }

    pub fn config(mut self, config: Config) -> Self {
        self.config = Some(config);
        self
    }

    pub fn build(mut self) -> Result<SyncTestStorage<E>> {
        let mut builder = TestStorageBuilder::from_engine(self.engine);
        if let Some(config) = self.config.take() {
            builder = builder.config(config);
        }
        Ok(SyncTestStorage {
            store: builder.build()?,
        })
    }
}

/// A `Storage` like structure with sync API.
///
/// Only used for test purpose.
#[derive(Clone)]
pub struct SyncTestStorage<E: Engine> {
    store: Storage<E>,
}

<<<<<<< HEAD
    pub fn start_auto_gc<S: GCSafePointProvider, R: RegionInfoProvider>(
        &mut self,
        cfg: AutoGCConfig<S, R>,
    ) {
        self.store.start_auto_gc(cfg).unwrap();
    }

=======
impl<E: Engine> SyncTestStorage<E> {
>>>>>>> 3fba374f
    pub fn get_storage(&self) -> Storage<E> {
        self.store.clone()
    }

    pub fn get_engine(&self) -> E {
        self.store.get_engine()
    }

    pub fn get(&self, ctx: Context, key: &Key, start_ts: u64) -> Result<Option<Value>> {
        self.store.async_get(ctx, key.to_owned(), start_ts).wait()
    }

    #[allow(dead_code)]
    pub fn batch_get(
        &self,
        ctx: Context,
        keys: &[Key],
        start_ts: u64,
    ) -> Result<Vec<Result<KvPair>>> {
        self.store
            .async_batch_get(ctx, keys.to_owned(), start_ts)
            .wait()
    }

    pub fn scan(
        &self,
        ctx: Context,
        start_key: Key,
        end_key: Option<Key>,
        limit: usize,
        key_only: bool,
        start_ts: u64,
    ) -> Result<Vec<Result<KvPair>>> {
        self.store
            .async_scan(
                ctx,
                start_key,
                end_key,
                limit,
                start_ts,
                Options::new(0, false, key_only),
            )
            .wait()
    }

    pub fn reverse_scan(
        &self,
        ctx: Context,
        start_key: Key,
        end_key: Option<Key>,
        limit: usize,
        key_only: bool,
        start_ts: u64,
    ) -> Result<Vec<Result<KvPair>>> {
        self.store
            .async_scan(
                ctx,
                start_key,
                end_key,
                limit,
                start_ts,
                Options::new(0, false, key_only).reverse_scan(),
            )
            .wait()
    }

    pub fn prewrite(
        &self,
        ctx: Context,
        mutations: Vec<Mutation>,
        primary: Vec<u8>,
        start_ts: u64,
    ) -> Result<Vec<Result<()>>> {
        wait_op!(|cb| self.store.async_prewrite(
            ctx,
            mutations,
            primary,
            start_ts,
            Options::default(),
            cb
        )).unwrap()
    }

    pub fn commit(
        &self,
        ctx: Context,
        keys: Vec<Key>,
        start_ts: u64,
        commit_ts: u64,
    ) -> Result<()> {
        wait_op!(|cb| self.store.async_commit(ctx, keys, start_ts, commit_ts, cb)).unwrap()
    }

    pub fn cleanup(&self, ctx: Context, key: Key, start_ts: u64) -> Result<()> {
        wait_op!(|cb| self.store.async_cleanup(ctx, key, start_ts, cb)).unwrap()
    }

    pub fn rollback(&self, ctx: Context, keys: Vec<Key>, start_ts: u64) -> Result<()> {
        wait_op!(|cb| self.store.async_rollback(ctx, keys, start_ts, cb)).unwrap()
    }

    pub fn scan_locks(
        &self,
        ctx: Context,
        max_ts: u64,
        start_key: Vec<u8>,
        limit: usize,
    ) -> Result<Vec<LockInfo>> {
        wait_op!(|cb| self
            .store
            .async_scan_locks(ctx, max_ts, start_key, limit, cb))
            .unwrap()
    }

    pub fn resolve_lock(&self, ctx: Context, start_ts: u64, commit_ts: Option<u64>) -> Result<()> {
        let mut txn_status = HashMap::default();
        txn_status.insert(start_ts, commit_ts.unwrap_or(0));
        wait_op!(|cb| self.store.async_resolve_lock(ctx, txn_status, cb)).unwrap()
    }

    pub fn resolve_lock_batch(&self, ctx: Context, txns: Vec<(u64, u64)>) -> Result<()> {
        let txn_status: HashMap<u64, u64> = txns.into_iter().collect();
        wait_op!(|cb| self.store.async_resolve_lock(ctx, txn_status, cb)).unwrap()
    }

    pub fn gc(&self, ctx: Context, safe_point: u64) -> Result<()> {
        wait_op!(|cb| self.store.async_gc(ctx, safe_point, cb)).unwrap()
    }

    pub fn raw_get(&self, ctx: Context, cf: String, key: Vec<u8>) -> Result<Option<Vec<u8>>> {
        self.store.async_raw_get(ctx, cf, key).wait()
    }

    pub fn raw_put(&self, ctx: Context, cf: String, key: Vec<u8>, value: Vec<u8>) -> Result<()> {
        wait_op!(|cb| self.store.async_raw_put(ctx, cf, key, value, cb)).unwrap()
    }

    pub fn raw_delete(&self, ctx: Context, cf: String, key: Vec<u8>) -> Result<()> {
        wait_op!(|cb| self.store.async_raw_delete(ctx, cf, key, cb)).unwrap()
    }

    pub fn raw_scan(
        &self,
        ctx: Context,
        cf: String,
        start_key: Vec<u8>,
        limit: usize,
    ) -> Result<Vec<Result<KvPair>>> {
        self.store
            .async_raw_scan(ctx, cf, start_key, limit, false, false)
            .wait()
    }
    pub fn reverse_raw_scan(
        &self,
        ctx: Context,
        cf: String,
        start_key: Vec<u8>,
        limit: usize,
    ) -> Result<Vec<Result<KvPair>>> {
        self.store
            .async_raw_scan(ctx, cf, start_key, limit, false, true)
            .wait()
    }
}<|MERGE_RESOLUTION|>--- conflicted
+++ resolved
@@ -16,15 +16,11 @@
 use kvproto::kvrpcpb::{Context, LockInfo};
 use tikv::storage::config::Config;
 use tikv::storage::engine::RocksEngine;
-<<<<<<< HEAD
 use tikv::storage::{
-    self, AutoGCConfig, Engine, GCSafePointProvider, Key, KvPair, Mutation, Options,
-    RegionInfoProvider, Result, Storage, TestEngineBuilder, Value,
+    AutoGCConfig, Engine, GCSafePointProvider, Key, KvPair, Mutation, Options, RegionInfoProvider,
+    Result, Storage, Value,
 };
-=======
-use tikv::storage::{Engine, Key, KvPair, Mutation, Options, Result, Storage, Value};
 use tikv::storage::{TestEngineBuilder, TestStorageBuilder};
->>>>>>> 3fba374f
 use tikv::util::collections::HashMap;
 
 /// A builder to build a `SyncTestStorage`.
@@ -76,7 +72,7 @@
     store: Storage<E>,
 }
 
-<<<<<<< HEAD
+impl<E: Engine> SyncTestStorage<E> {
     pub fn start_auto_gc<S: GCSafePointProvider, R: RegionInfoProvider>(
         &mut self,
         cfg: AutoGCConfig<S, R>,
@@ -84,9 +80,6 @@
         self.store.start_auto_gc(cfg).unwrap();
     }
 
-=======
-impl<E: Engine> SyncTestStorage<E> {
->>>>>>> 3fba374f
     pub fn get_storage(&self) -> Storage<E> {
         self.store.clone()
     }
